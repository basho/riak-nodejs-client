--- conflicted
+++ resolved
@@ -1,10 +1,6 @@
 {
   "name": "basho-riak-client",
-<<<<<<< HEAD
-  "version": "1.7.0",
-=======
   "version": "1.8.1",
->>>>>>> 110a2552
   "dependencies": {
     "async": {
       "version": "1.5.0",
@@ -12,15 +8,6 @@
       "resolved": "https://registry.npmjs.org/async/-/async-1.5.0.tgz"
     },
     "bytebuffer": {
-<<<<<<< HEAD
-      "version": "3.5.5",
-      "from": "bytebuffer@>=3.5.0 <3.6.0",
-      "resolved": "https://registry.npmjs.org/bytebuffer/-/bytebuffer-3.5.5.tgz",
-      "dependencies": {
-        "bufferview": {
-          "version": "1.0.1",
-          "from": "bufferview@>=1.0.0 <2.0.0",
-=======
       "version": "3.5.4",
       "from": "https://registry.npmjs.org/bytebuffer/-/bytebuffer-3.5.4.tgz",
       "resolved": "https://registry.npmjs.org/bytebuffer/-/bytebuffer-3.5.4.tgz",
@@ -33,32 +20,11 @@
         "bufferview": {
           "version": "1.0.1",
           "from": "https://registry.npmjs.org/bufferview/-/bufferview-1.0.1.tgz",
->>>>>>> 110a2552
           "resolved": "https://registry.npmjs.org/bufferview/-/bufferview-1.0.1.tgz"
         }
       }
     },
     "hashmap": {
-<<<<<<< HEAD
-      "version": "2.0.3",
-      "from": "hashmap@>=2.0.0 <2.1.0",
-      "resolved": "https://registry.npmjs.org/hashmap/-/hashmap-2.0.3.tgz"
-    },
-    "joi": {
-      "version": "6.0.8",
-      "from": "joi@>=6.0.0 <6.1.0",
-      "resolved": "https://registry.npmjs.org/joi/-/joi-6.0.8.tgz",
-      "dependencies": {
-        "hoek": {
-          "version": "2.16.3",
-          "from": "hoek@>=2.2.0 <3.0.0",
-          "resolved": "https://registry.npmjs.org/hoek/-/hoek-2.16.3.tgz"
-        },
-        "topo": {
-          "version": "1.1.0",
-          "from": "topo@>=1.0.0 <2.0.0",
-          "resolved": "https://registry.npmjs.org/topo/-/topo-1.1.0.tgz"
-=======
       "version": "2.0.1",
       "from": "https://registry.npmjs.org/hashmap/-/hashmap-2.0.1.tgz",
       "resolved": "https://registry.npmjs.org/hashmap/-/hashmap-2.0.1.tgz"
@@ -72,7 +38,6 @@
           "version": "2.12.0",
           "from": "https://registry.npmjs.org/hoek/-/hoek-2.12.0.tgz",
           "resolved": "https://registry.npmjs.org/hoek/-/hoek-2.12.0.tgz"
->>>>>>> 110a2552
         },
         "topo": {
           "version": "1.0.2",
@@ -80,16 +45,6 @@
           "resolved": "https://registry.npmjs.org/topo/-/topo-1.0.2.tgz"
         },
         "isemail": {
-<<<<<<< HEAD
-          "version": "1.2.0",
-          "from": "isemail@>=1.0.0 <2.0.0",
-          "resolved": "https://registry.npmjs.org/isemail/-/isemail-1.2.0.tgz"
-        },
-        "moment": {
-          "version": "2.10.6",
-          "from": "moment@>=2.0.0 <3.0.0",
-          "resolved": "https://registry.npmjs.org/moment/-/moment-2.10.6.tgz"
-=======
           "version": "1.1.1",
           "from": "https://registry.npmjs.org/isemail/-/isemail-1.1.1.tgz",
           "resolved": "https://registry.npmjs.org/isemail/-/isemail-1.1.1.tgz"
@@ -98,58 +53,32 @@
           "version": "2.9.0",
           "from": "https://registry.npmjs.org/moment/-/moment-2.9.0.tgz",
           "resolved": "https://registry.npmjs.org/moment/-/moment-2.9.0.tgz"
->>>>>>> 110a2552
         }
       }
     },
     "linkedlist": {
       "version": "1.0.1",
-<<<<<<< HEAD
-      "from": "linkedlist@>=1.0.0 <1.1.0",
-=======
       "from": "https://registry.npmjs.org/linkedlist/-/linkedlist-1.0.1.tgz",
->>>>>>> 110a2552
       "resolved": "https://registry.npmjs.org/linkedlist/-/linkedlist-1.0.1.tgz"
-    },
-    "long": {
-      "version": "2.3.0",
-      "from": "long@>=2.3.0 <3.0.0",
-      "resolved": "https://registry.npmjs.org/long/-/long-2.3.0.tgz"
     },
     "protobufjs": {
       "version": "3.8.2",
-<<<<<<< HEAD
-      "from": "protobufjs@>=3.8.0 <3.9.0",
-=======
       "from": "https://registry.npmjs.org/protobufjs/-/protobufjs-3.8.2.tgz",
->>>>>>> 110a2552
       "resolved": "https://registry.npmjs.org/protobufjs/-/protobufjs-3.8.2.tgz",
       "dependencies": {
         "ascli": {
           "version": "0.3.0",
-<<<<<<< HEAD
-          "from": "ascli@>=0.3.0 <0.4.0",
-=======
           "from": "https://registry.npmjs.org/ascli/-/ascli-0.3.0.tgz",
->>>>>>> 110a2552
           "resolved": "https://registry.npmjs.org/ascli/-/ascli-0.3.0.tgz",
           "dependencies": {
             "colour": {
               "version": "0.7.1",
-<<<<<<< HEAD
-              "from": "colour@latest",
-=======
               "from": "https://registry.npmjs.org/colour/-/colour-0.7.1.tgz",
->>>>>>> 110a2552
               "resolved": "https://registry.npmjs.org/colour/-/colour-0.7.1.tgz"
             },
             "optjs": {
               "version": "3.2.1-boom",
-<<<<<<< HEAD
-              "from": "optjs@latest",
-=======
               "from": "https://registry.npmjs.org/optjs/-/optjs-3.2.1-boom.tgz",
->>>>>>> 110a2552
               "resolved": "https://registry.npmjs.org/optjs/-/optjs-3.2.1-boom.tgz"
             }
           }
@@ -158,19 +87,6 @@
     },
     "winston": {
       "version": "0.9.0",
-<<<<<<< HEAD
-      "from": "winston@>=0.9.0 <0.10.0",
-      "resolved": "https://registry.npmjs.org/winston/-/winston-0.9.0.tgz",
-      "dependencies": {
-        "async": {
-          "version": "0.9.2",
-          "from": "async@>=0.9.0 <0.10.0",
-          "resolved": "https://registry.npmjs.org/async/-/async-0.9.2.tgz"
-        },
-        "colors": {
-          "version": "1.0.3",
-          "from": "colors@>=1.0.0 <1.1.0",
-=======
       "from": "https://registry.npmjs.org/winston/-/winston-0.9.0.tgz",
       "resolved": "https://registry.npmjs.org/winston/-/winston-0.9.0.tgz",
       "dependencies": {
@@ -182,52 +98,31 @@
         "colors": {
           "version": "1.0.3",
           "from": "https://registry.npmjs.org/colors/-/colors-1.0.3.tgz",
->>>>>>> 110a2552
           "resolved": "https://registry.npmjs.org/colors/-/colors-1.0.3.tgz"
         },
         "cycle": {
           "version": "1.0.3",
-<<<<<<< HEAD
-          "from": "cycle@>=1.0.0 <1.1.0",
-=======
           "from": "https://registry.npmjs.org/cycle/-/cycle-1.0.3.tgz",
->>>>>>> 110a2552
           "resolved": "https://registry.npmjs.org/cycle/-/cycle-1.0.3.tgz"
         },
         "eyes": {
           "version": "0.1.8",
-<<<<<<< HEAD
-          "from": "eyes@>=0.1.0 <0.2.0",
-=======
           "from": "https://registry.npmjs.org/eyes/-/eyes-0.1.8.tgz",
->>>>>>> 110a2552
           "resolved": "https://registry.npmjs.org/eyes/-/eyes-0.1.8.tgz"
         },
         "isstream": {
           "version": "0.1.2",
-<<<<<<< HEAD
-          "from": "isstream@>=0.1.0 <0.2.0",
-=======
           "from": "https://registry.npmjs.org/isstream/-/isstream-0.1.2.tgz",
->>>>>>> 110a2552
           "resolved": "https://registry.npmjs.org/isstream/-/isstream-0.1.2.tgz"
         },
         "pkginfo": {
           "version": "0.3.0",
-<<<<<<< HEAD
-          "from": "pkginfo@>=0.3.0 <0.4.0",
-=======
           "from": "https://registry.npmjs.org/pkginfo/-/pkginfo-0.3.0.tgz",
->>>>>>> 110a2552
           "resolved": "https://registry.npmjs.org/pkginfo/-/pkginfo-0.3.0.tgz"
         },
         "stack-trace": {
           "version": "0.0.9",
-<<<<<<< HEAD
-          "from": "stack-trace@>=0.0.0 <0.1.0",
-=======
           "from": "https://registry.npmjs.org/stack-trace/-/stack-trace-0.0.9.tgz",
->>>>>>> 110a2552
           "resolved": "https://registry.npmjs.org/stack-trace/-/stack-trace-0.0.9.tgz"
         }
       }

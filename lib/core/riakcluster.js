<<<<<<< HEAD
var async = require('async');
=======
'use strict';

var RiakNode = require ('./riaknode');
var DefaultNodeManager = require('./defaultnodemanager');
>>>>>>> a7d8d0c6
var events = require('events');
var Joi = require('joi');
var LinkedList = require('linkedlist');
var logger = require('winston');
var util = require('util');

var RiakNode = require ('./riaknode');
var RoundRobinNodeManager = require('./roundrobinnodemanager');

/**
 * @module Core
 */

/**
 * Provides the RiakCluster class and its Builder.
 * 
 * Instances of this class maintain a set of {{#crossLink "RiakNode"}}{{/crossLink}} objects and 
 * executes commands on them.
 * 
 * __options__ is an object with the following defaults:
 * 
 *     {
 *       nodes: [defaultRiakNode],
 *       executionAttempts: 3,
 *       nodeManager: RoundRobinNodeManager,
 *       queueCommands: false,
 *       queueMaxDepth: unlimited
 *     }
 *     
 * The __defaultRiakNode__ is a RiakNode connected to 127.0.0.1:8087 
 * 
 * As a convenience a builder class is provided. 
 * 
 *     var nodeTemplate = new RiakNode.Builder().withMinConnections(10);
 *     var nodeAddys = ['192.168.1.1', '192.168.1.2'];
 *     var arrayOfNodes = RiakNode.buildNodes(nodeAddys, nodeTemplate);
 *     var myCluster = new RiakCluster.Builder().withRiakNodes(arrayOfNodes).build();
 *     
 * See {{#crossLink "RiakCluster.Builder"}}RiakCluster.Builder{{/crossLink}}
 *
 * @class RiakCluster
 * @constructor
 * @param {Object} options - the options to use.
 * @param {RiakNode[]} options.nodes An array of (unstarted) {{#crossLink "RiakNode"}}{{/crossLink}} objects.
 * @param {Number} [options.executionAttempts=3] Number of times to retry commands on failure.
 * @param {Object} [options.nodeManager=RoundRobinNodeManager] Set the NodeManager for this cluster.
 * @param {Boolean} [options.queueCommands=false] Set whether to queue commands or not if no RiakNodes are available.
 * @param {Number} [options.queueMaxDepth=unlimited] The maximum number of commands to queue if queueCommands is set. Default is unlimited.
 * @param {Number} [options.queueSubmitInterval=500] The duration in milliseconds between queue submission attempts. Default is 500.
 *
 */
function RiakCluster(options) {

    events.EventEmitter.call(this);
    var self = this;

    if (options === undefined) {
        options = {};
    }

    Joi.validate(options, schema, function(err, options) {
        if (err) {
            throw err;
        }

        self.nodes = options.nodes;
        self.executionAttempts = options.executionAttempts;
        self.state = State.CREATED;
        self.nodeManager = options.nodeManager;
        self.queueCommands = options.queueCommands;
        self.queueMaxDepth = options.queueMaxDepth;
        self.queueSubmitInterval = options.queueSubmitInterval;
    });

    this._commandQueue = new LinkedList();

}

util.inherits(RiakCluster, events.EventEmitter);

/**
 * Start this RiakCluster
 * @method start
 * @param {Function} [callback] - a callback for when cluster is started.
 */
RiakCluster.prototype.start = function(callback) {
    if (this._state === State.RUNNING) {
        logger.warning('[RiakCluster] cluster already running.');
    } else {
        this._stateCheck([State.CREATED]);
        logger.debug('[RiakCluster] starting.');

        var funcs = [];
        for (var i = 0; i < this.nodes.length; i++) {
            funcs.push(makeStartNodeFunc(this, this.nodes[i]));
        }

        var self = this;
        async.parallel(funcs, function (err, rslts) {
            self.state = State.RUNNING;
            logger.debug('[RiakCluster] cluster started.');
            self.emit(EVT_SC, self.state);
            if (callback) {
                callback(err, rslts);
            }
        });
    }
};

function makeStartNodeFunc(cluster, node) {
    var f = function (async_cb) {
        cluster._startNode(node, async_cb);
    };
    return f;
}

/**
 * Stop this RiakCluster
 * @param {Function} callback - called when cluster completely stopped.
 * @method stop
 */
RiakCluster.prototype.stop = function(callback) {
    this._stateCheck([State.RUNNING, State.QUEUEING]);
    logger.debug('RiakCluster is shutting down');
    this.state = State.SHUTTING_DOWN;
    this.emit(EVT_SC, this.state);
    var funcs = [];
    this.nodes.forEach(function (node) {
        funcs.push(makeStopNodeFunc(node));
    });
    var self = this;
    async.parallel(funcs, function (err, rslts) {
        if (err) {
            logger.error('[RiakCluster] error during shutdown:', err);
        }
        self._shutdown(callback);
    });
};

function makeStopNodeFunc(node) {
    var f = function (async_cb) {
        node.stop(function (err, rslt) {
            if (err) {
                logger.error('[RiakCluster] error stopping node (%s:%d):', 
                    node.remoteAddress, node.remotePort, err);
            }
            async_cb(err, rslt);
        });
    };
    return f;
}

RiakCluster.prototype._startNode = function (node, callback) {
    node.on(EVT_SC, this._onNodeStateChange.bind(this));
    node.on(EVT_RC, this._onRetryCommand.bind(this));
    node.start(function (err, rslt) {
        if (err) {
            logger.error('[RiakCluster] error starting node (%s:%d):', 
                node.remoteAddress, node.remotePort, err);
        }
        if (callback) {
            callback(err, rslt);
        }
    });
};

RiakCluster.prototype._shutdown = function (callback) {
    logger.debug('[RiakCluster] checking to see if nodes are shut down.'); 

    var allStopped = true;
    for (var i = 0; i < this.nodes.length; i++) {
        if (this.nodes[i].state !== RiakNode.State.SHUTDOWN) {
            allStopped = false;
            break;
        }
    }

    if (allStopped) {
        this.state = State.SHUTDOWN;
        logger.debug('[RiakCluster] cluster shut down.');
        if (this._commandQueue.length) {
            logger.warn('[RiakCluster] There were %d commands in the queue at shutdown', 
                this._commandQueue.length);
        }
        this.emit(EVT_SC, this.state);
        this.removeAllListeners();
        if (callback) {
            callback(null, this.state);
        }
    } else {
        logger.debug('[RiakCluster] nodes still running.');
        setTimeout(this._shutdown.bind(this), 125);
    }
};

/**
 * Execute a command on this RiakCluster.
 * 
 * Selects a RiakNode from the cluster and executes the command on it.
 * @method execute
 * @param {Object} riakCommand - the command to execute.
 * @param {RiakNode} [previous] the previous node this command was attempted on
 */
RiakCluster.prototype.execute = function(riakCommand, previous) {

    // If there's no previous node, set the remaining retries
    if (arguments.length === 1) {
        riakCommand.remainingTries = this.executionAttempts;
    }

    logger.debug('[RiakCluster] execute command: %s remaining tries: %d.',
        riakCommand.PbRequestName, riakCommand.remainingTries);

    var executing = false;
    if (this._commandQueue.length === 0) {
        executing = this.nodeManager.executeOnNode(this.nodes, riakCommand, previous);
    }

    if (!executing) {
        if (this.queueCommands) {
            if (this.queueMaxDepth && (this._commandQueue.length >= this.queueMaxDepth)) {
                riakCommand.onError("No RiakNodes available and command queue at maxDepth");
            } else {
                this._commandQueue.push(riakCommand);
                if (this.state === State.RUNNING) {
                    this.state = State.QUEUEING;

                    // TODO: should this timeout be average command execution time? Used for rate-limiting
                    setTimeout(this._submitFromQueue.bind(this), this.queueSubmitInterval);
                    logger.info('[RiakCluster] queueing commands.');
                    this.emit(EVT_SC, this.state);
                }
            }
        } else {
            riakCommand.onError('No RiakNodes available to execute command.');
        }
    }

};

RiakCluster.prototype._submitFromQueue = function() {

    if (this.state < State.SHUTTING_DOWN) {
        logger.debug('[RiakCluster] submitFromQueue %d.', this._commandQueue.length);
        var command;
        var executing;
        while (this._commandQueue.length) {
            command = this._commandQueue.shift();
            executing = this.nodeManager.executeOnNode(this.nodes, command);
            if (!executing) {
				// TODO: this does not take retries into account, so a command that continually
				// errors could back up the queue indefinitely
                this._commandQueue.unshift(command);
                // TODO: should this timeout be based on an average command execution time?
                setTimeout(this._submitFromQueue.bind(this), this.queueSubmitInterval);
                break;
            }
        }

        if (!this._commandQueue.length) {
            this.state = State.RUNNING;
            logger.debug('[RiakCluster] cleared command queue.');
            this.emit(EVT_SC, this.state);
        }
    }

};

/**
 * Add a RiakNode to this cluster.
 * @method addNode
 * @param {RiakNode} node the (unstarted) RiakNode to add.
 */
RiakCluster.prototype.addNode = function(node) {
    var self = this;
    this._startNode(node, function (err, rslt) {
        self.nodes.push(node);
    });
};

/**
* Get a RiakNode index from this cluster.
* @method getNodeIndex
* @param {RiakNode|String} node - the node for getting the index. May be supplied as a RiakNode instance or IP|hostname[:port]
* @return {RiakNode} - The node index in this cluster. Returns -1 if the node does not exist.
*/
RiakCluster.prototype.getNodeIndex = function(node) {
    if (node instanceof RiakNode) {
        return this.nodes.indexOf(node);
    }

    // Hopefully it's a string "addr[:port]"
    var split = node.split(':');
    var addr = split[0];
    var port = (split[1])? Number(split[1]) : undefined;
    for (var i = 0; i < this.nodes.length; i++) {
        var n = this.nodes[i];
        if (n.remoteAddress === addr) {
            if (port === undefined || n.remotePort === port) {
                return i;
            }
        }
    }
    return -1;
};

/**
 * Remove a RiakNode from this cluster.
 * The node being removed will also be stopped.
 * @method removeNode
 * @param {RiakNode|String} node - the node to remove. May be supplied as a RiakNode instance or IP|hostname[:port]
 * @return {Boolean} - true if the node was removed.
 */
RiakCluster.prototype.removeNode = function(node) {
    var index = this.getNodeIndex(node);
    var n = this.nodes[index];
    if (n) {
        this.nodes.splice(index, 1);
        n.stop();
        return true;
    }
    return false;
};

RiakCluster.prototype._onNodeStateChange = function(node, state) {
    this.emit(EVT_NSC, node, state);
};

RiakCluster.prototype._onRetryCommand = function(command, lastNode) {
    this.execute(command, lastNode);
};

RiakCluster.prototype._stateCheck = function(allowedStates) {
    if (allowedStates.indexOf(this.state) === -1) {
        throw 'RiakCluster: Illegal State; required: ' + allowedStates + ' current: ' + this.state; 
    }
};

/**
 * The state of this cluster.
 * 
 * If listening for stateChange events, a numeric value will be sent that
 * can be compared to:
 * 
 *     RiakCluster.State.CREATED
 *     RiakCluster.State.RUNNING
 *     RiakCluster.State.SHUTTING_DOWN
 *     RiakCluster.State.SHUTDOWN
 * 
 * See: {{#crossLink "RiakCluster/stateChange:event"}}stateChange{{/crossLink}}
 * 
 * @property State
 * @type {Object}
 * @static
 * @final
 */
var State = Object.freeze({ CREATED : 0, 
                            RUNNING : 1,
                            QUEUEING: 2, 
                            SHUTTING_DOWN : 3, 
                            SHUTDOWN : 4});

var defaultRiakNode = new RiakNode();
var defaultExecutionAttempts = 3;

function createDefaultNodeManager() {
    return new RoundRobinNodeManager();
}

var schema = Joi.object().keys({
    nodes: Joi.array().min(1).default([defaultRiakNode]),
    executionAttempts: Joi.number().min(1).default(defaultExecutionAttempts),
    nodeManager: Joi.object()
        .default(createDefaultNodeManager, 'default is a new instance of RoundRobinNodeManager'),
    queueCommands: Joi.boolean().default(false),
    queueMaxDepth: Joi.number().default(0),
    queueSubmitInterval: Joi.number().default(500)
});

/**
 * This event is fired when the state of the RiakCluster changes.
 * See: {{#crossLink "RiakCluster/State:property"}}RiakCluster.State{{/crossLink}}
 * @event stateChange
 * @param {Number} state - the new {{#crossLink "RiakCluster/State:property"}}RiakCluster.State{{/crossLink}}
 */
var EVT_SC = 'stateChange';

/**
 * This event is fired when the state of any RiakNode in the cluster changes.
 * @event nodeStateChange
 * @param {Object} node - the {{#crossLink "RiakNode"}}{{/crossLink}} object whose state changed
 * @param {Number} state - the {{#crossLink "RiakNode/State:property"}}RiakNode.State{{/crossLink}}
 */
var EVT_NSC = 'nodeStateChange';

/**
 * This event is fired whenever a command fails on a RiakNode and needs to be retried.
 * RiakCluster is a listener.
 */
var EVT_RC = 'retryCommand';

/**
 * A Builder for constructing RiakCluster instances.
 * 
 * Rather than having to manually construct the __options__ and instantiating
 * a RiakCluster directly, this builder may be used.
 * 
 * var newCluster = new RiakCluster.Builder().withRiakNodes([node1, node2]).build();
 * 
 * @class RiakCluster.Builder
 * @constructor
 */
function Builder() {
    this.nodes = [];
}

Builder.prototype = {
    /**
     * The RiakNodes to use.
     * @method withRiakNodes
     * @param {RiakNode[]} nodes array of (unstarted) {{#crossLink "RiakNode"}}{{/crossLink}} instances.
     * @return {RiakCluster.Builder}
     */
    withRiakNodes : function(nodes) {
        for (var i = 0; i < nodes.length; i++) {
            if (nodes[i] instanceof RiakNode) {
                this.nodes.push(nodes[i]); 
            }
        }
        return this;
    },
    /**
     * Set the number of times a command will be attempted.
     * In the case of a command failing for any reason, it will be retried 
     * on a different node. 
     * @method withExecutionAttempts
     * @param {Number} numAttempts - the number of times to attempt a command (__default:__ 3)
     * @return {RiakCluster.Builder}
     */
    withExecutionAttempts : function(numAttempts) {
        this.executionAttempts = numAttempts;
        return this;
    },
    /**
     * Set the NodeManager for this cluster.
     * 
     * If not provided the {{#crossLink "RoundRobinNodeManager"}}{{/crossLink}} is
     * used.
     * @method withNodeManager
     * @param {NodeManager} nodeManager the node manager used to select nodes.
     * @chainable
     */
    withNodeManager : function(nodeManager) {
        this.nodeManager = nodeManager;
        return this;
    },
    /**
     * Set whether to queue commands or not if no RiakNodes are available.
     * 
     * If all nodes are down (health checking) or maxConnections are in use on
     * all nodes, the default behavior is to fail commands when submitted. 
     * 
     * Setting this option causes the the RiakCluster to queue additional commands
     * (FIFO) then send them when nodes/connections become available. 
     * 
     * If maxDepth is supplied the queue is bounded and additional commands 
     * attempting to be queued will be failed. The default is an unbounded queue.
     * 
     * @method withQueueCommands
     * @param {Number} [maxDepth=unlimited] the maximum number of commands to queue. Default is unlimited.
     * @param {Number} [submitInterval=500] The duration in milliseconds between queue submission attempts. Default is 500.
     * @chainable
     */
    withQueueCommands : function(maxDepth, submitInterval) {
        this.queueCommands = true;
        this.queueMaxDepth = maxDepth;
        this.queueSubmitInterval = submitInterval;
        return this;
    },
    /**
     * Builds a RiakCluster instance.
     * @method build
     * @return {RiakCluster}
     */
    build : function() {
        return new RiakCluster(this);
    }
};

module.exports = RiakCluster;
module.exports.Builder = Builder;
module.exports.State = State;<|MERGE_RESOLUTION|>--- conflicted
+++ resolved
@@ -1,11 +1,6 @@
-<<<<<<< HEAD
+'use strict';
+
 var async = require('async');
-=======
-'use strict';
-
-var RiakNode = require ('./riaknode');
-var DefaultNodeManager = require('./defaultnodemanager');
->>>>>>> a7d8d0c6
 var events = require('events');
 var Joi = require('joi');
 var LinkedList = require('linkedlist');
